from setuptools import find_packages, setup

setup(
    name='qpth',
    version='0.0.15',
    description="A fast and differentiable QP solver for PyTorch.",
    author='Brandon Amos',
    author_email='bamos@cs.cmu.edu',
    platforms=['any'],
    license="Apache 2.0",
    url='https://github.com/locuslab/qpth',
    packages=find_packages(),
    install_requires=[
<<<<<<< HEAD
        'numpy>=1<2',
        'cvxpy>=1.1.0'
=======
        'numpy>=1,<2',
>>>>>>> 2c17a93e
    ]
)<|MERGE_RESOLUTION|>--- conflicted
+++ resolved
@@ -11,11 +11,7 @@
     url='https://github.com/locuslab/qpth',
     packages=find_packages(),
     install_requires=[
-<<<<<<< HEAD
-        'numpy>=1<2',
+        'numpy>=1,<2',
         'cvxpy>=1.1.0'
-=======
-        'numpy>=1,<2',
->>>>>>> 2c17a93e
     ]
 )